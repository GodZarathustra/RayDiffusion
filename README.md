--- conflicted
+++ resolved
@@ -70,14 +70,7 @@
 
 ## Evaluation
 
-<<<<<<< HEAD
-## Code release status
-- [x] Demo Code
-- [x] Evaluation Code
-- [ ] Training Code (available on dev branch, but not yet fully tested)
-=======
 See [docs/eval.md](docs/eval.md) for instructions on how to run evaluation code.
->>>>>>> 441de9c2
 
 
 ## Citing Cameras as Rays
