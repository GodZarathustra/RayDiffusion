# Adapted from https://github.com/facebookresearch/DiT/blob/main/models.py

import math

import ipdb  # noqa: F401
import numpy as np
import torch
import torch.nn as nn
from timm.models.vision_transformer import Attention, Mlp, PatchEmbed
<<<<<<< HEAD

from ray_diffusion.model.memory_efficient_attention import MEAttention
=======
>>>>>>> e0697658


def modulate(x, shift, scale):
    return x * (1 + scale.unsqueeze(1)) + shift.unsqueeze(1)


class TimestepEmbedder(nn.Module):
    """
    Embeds scalar timesteps into vector representations.
    """

    def __init__(self, hidden_size, frequency_embedding_size=256):
        super().__init__()
        self.mlp = nn.Sequential(
            nn.Linear(frequency_embedding_size, hidden_size, bias=True),
            nn.SiLU(),
            nn.Linear(hidden_size, hidden_size, bias=True),
        )
        self.frequency_embedding_size = frequency_embedding_size

    @staticmethod
    def timestep_embedding(t, dim, max_period=10000):
        """
        Create sinusoidal timestep embeddings.
        :param t: a 1-D Tensor of N indices, one per batch element.
                          These may be fractional.
        :param dim: the dimension of the output.
        :param max_period: controls the minimum frequency of the embeddings.
        :return: an (N, D) Tensor of positional embeddings.
        """
        # https://github.com/openai/glide-text2im/blob/main/glide_text2im/nn.py
        half = dim // 2
        freqs = torch.exp(
            -math.log(max_period)
            * torch.arange(start=0, end=half, dtype=torch.float32)
            / half
        ).to(device=t.device)
        args = t[:, None].float() * freqs[None]
        embedding = torch.cat([torch.cos(args), torch.sin(args)], dim=-1)
        if dim % 2:
            embedding = torch.cat(
                [embedding, torch.zeros_like(embedding[:, :1])], dim=-1
            )
        return embedding

    def forward(self, t):
        t_freq = self.timestep_embedding(t, self.frequency_embedding_size)
        t_emb = self.mlp(t_freq)
        return t_emb


class DiTBlock(nn.Module):
    """
    A DiT block with adaptive layer norm zero (adaLN-Zero) conditioning.
    """

    def __init__(
        self,
        hidden_size,
        num_heads,
        mlp_ratio=4.0,
        use_xformers_attention=False,
        **block_kwargs,
    ):
        super().__init__()
        self.norm1 = nn.LayerNorm(hidden_size, elementwise_affine=False, eps=1e-6)
        if use_xformers_attention:
            from ray_diffusion.model.memory_efficient_attention import MEAttention

            attn = MEAttention
        else:
            attn = Attention
        self.attn = attn(
            hidden_size, num_heads=num_heads, qkv_bias=True, **block_kwargs
        )
        self.norm2 = nn.LayerNorm(hidden_size, elementwise_affine=False, eps=1e-6)
        mlp_hidden_dim = int(hidden_size * mlp_ratio)

        def approx_gelu():
            return nn.GELU(approximate="tanh")

        self.mlp = Mlp(
            in_features=hidden_size,
            hidden_features=mlp_hidden_dim,
            act_layer=approx_gelu,
            drop=0,
        )
        self.adaLN_modulation = nn.Sequential(
            nn.SiLU(), nn.Linear(hidden_size, 6 * hidden_size, bias=True)
        )

    def forward(self, x, c):
        (
            shift_msa,
            scale_msa,
            gate_msa,
            shift_mlp,
            scale_mlp,
            gate_mlp,
        ) = self.adaLN_modulation(c).chunk(6, dim=1)
        x = x + gate_msa.unsqueeze(1) * self.attn(
            modulate(self.norm1(x), shift_msa, scale_msa)
        )
        x = x + gate_mlp.unsqueeze(1) * self.mlp(
            modulate(self.norm2(x), shift_mlp, scale_mlp)
        )
        return x


class FinalLayer(nn.Module):
    """
    The final layer of DiT.
    """

    def __init__(self, hidden_size, patch_size, out_channels):
        super().__init__()
        self.norm_final = nn.LayerNorm(hidden_size, elementwise_affine=False, eps=1e-6)
        self.linear = nn.Linear(
            hidden_size, patch_size * patch_size * out_channels, bias=True
        )
        self.adaLN_modulation = nn.Sequential(
            nn.SiLU(), nn.Linear(hidden_size, 2 * hidden_size, bias=True)
        )

    def forward(self, x, c):
        shift, scale = self.adaLN_modulation(c).chunk(2, dim=1)
        x = modulate(self.norm_final(x), shift, scale)
        x = self.linear(x)
        return x


class DiT(nn.Module):
    """
    Diffusion model with a Transformer backbone.
    """

    def __init__(
        self,
        in_channels=442,
        out_channels=6,
        width=16,
        hidden_size=1152,
        depth=8,
        num_heads=16,
        mlp_ratio=4.0,
        max_num_images=8,
        P=1,
    ):
        super().__init__()
        self.num_heads = num_heads
        self.in_channels = in_channels
        self.out_channels = out_channels
        self.width = width
        self.hidden_size = hidden_size
        self.max_num_images = max_num_images
        self.P = P

        self.x_embedder = PatchEmbed(
            img_size=self.width,
            patch_size=self.P,
            in_chans=in_channels,
            embed_dim=hidden_size,
            bias=True,
            flatten=False,
        )
        self.x_pos_enc = FeaturePositionalEncoding(
            max_num_images, hidden_size, width**2, P=self.P
        )
        self.t_embedder = TimestepEmbedder(hidden_size)

        try:
            import xformers

            use_xformers_attention = True
        except ImportError:
            # xformers not available
            use_xformers_attention = False

        self.blocks = nn.ModuleList(
            [
                DiTBlock(
                    hidden_size,
                    num_heads,
                    mlp_ratio=mlp_ratio,
                    use_xformers_attention=use_xformers_attention,
                )
                for _ in range(depth)
            ]
        )
        self.final_layer = FinalLayer(hidden_size, P, out_channels)
        self.initialize_weights()

    def initialize_weights(self):
        # Initialize transformer layers:
        def _basic_init(module):
            if isinstance(module, nn.Linear):
                torch.nn.init.xavier_uniform_(module.weight)
                if module.bias is not None:
                    nn.init.constant_(module.bias, 0)

        self.apply(_basic_init)

        # Initialize patch_embed like nn.Linear (instead of nn.Conv2d):
        w = self.x_embedder.proj.weight.data
        nn.init.xavier_uniform_(w.view([w.shape[0], -1]))
        nn.init.constant_(self.x_embedder.proj.bias, 0)

        # Initialize timestep embedding MLP:
        nn.init.normal_(self.t_embedder.mlp[0].weight, std=0.02)
        nn.init.normal_(self.t_embedder.mlp[2].weight, std=0.02)

        # Zero-out adaLN modulation layers in DiT blocks:
        for block in self.blocks:
            nn.init.constant_(block.adaLN_modulation[-1].weight, 0)
            nn.init.constant_(block.adaLN_modulation[-1].bias, 0)

    def unpatchify(self, x):
        """
        x: (N, T, patch_size**2 * C)
        imgs: (N, H, W, C)
        """
        c = self.out_channels
        p = self.x_embedder.patch_size[0]
        h = w = int(x.shape[1] ** 0.5)

        # print("unpatchify", c, p, h, w, x.shape)
        # assert h * w == x.shape[2]

        x = x.reshape(shape=(x.shape[0], h, w, p, p, c))
        x = torch.einsum("nhwpqc->nhpwqc", x)
        imgs = x.reshape(shape=(x.shape[0], h * p, h * p, c))
        return imgs

    def forward(self, x, t):
        """

        Args:
            x: Image/Ray features (B, N, C, H, W).
            t: Timesteps (N,).

        Returns:
            (B, N, D, H, W)
        """
        B, N, c, h, w = x.shape
        P = self.P

        x = x.reshape((B * N, c, h, w))  # (B * N, C, H, W)
        x = self.x_embedder(x)  # (B * N, C, H / P, W / P)

        x = x.permute(0, 2, 3, 1)  # (B * N, H / P, W / P, C)
        # (B, N, H / P, W / P, C)
        x = x.reshape((B, N, h // P, w // P, self.hidden_size))
        x = self.x_pos_enc(x)  # (B, N, H * W / P ** 2, C)
        # TODO: fix positional encoding to work with (N, C, H, W) format.

        # Eval time, we get a scalar t
        if x.shape[0] != t.shape[0] and t.shape[0] == 1:
            t = t.repeat_interleave(B)

        t = self.t_embedder(t)

        for i, block in enumerate(self.blocks):
            x = x.reshape((B, N * h * w // P**2, self.hidden_size))
            x = block(x, t)  # (N, T, D)

        # (B, N * H * W / P ** 2, D)
        x = self.final_layer(
            x, t
        )  # (B, N * H * W / P ** 2,  6 * P ** 2) or (N, T, patch_size ** 2 * out_channels)

        x = x.reshape((B * N, w * w // P**2, self.out_channels * P**2))
        x = self.unpatchify(x)  # (B * N, H, W, C)
        x = x.reshape((B, N) + x.shape[1:])
        x = x.permute(0, 1, 4, 2, 3)  # (B, N, C, H, W)
        return x


class FeaturePositionalEncoding(nn.Module):
    def _get_sinusoid_encoding_table(self, n_position, d_hid, base):
        """Sinusoid position encoding table"""

        def get_position_angle_vec(position):
            return [
                position / np.power(base, 2 * (hid_j // 2) / d_hid)
                for hid_j in range(d_hid)
            ]

        sinusoid_table = np.array(
            [get_position_angle_vec(pos_i) for pos_i in range(n_position)]
        )
        sinusoid_table[:, 0::2] = np.sin(sinusoid_table[:, 0::2])  # dim 2i
        sinusoid_table[:, 1::2] = np.cos(sinusoid_table[:, 1::2])  # dim 2i+1

        return torch.FloatTensor(sinusoid_table).unsqueeze(0)

    def __init__(self, max_num_images=8, feature_dim=1152, num_patches=256, P=1):
        super().__init__()
        self.max_num_images = max_num_images
        self.feature_dim = feature_dim
        self.P = P
        self.num_patches = num_patches // self.P**2

        self.register_buffer(
            "image_pos_table",
            self._get_sinusoid_encoding_table(
                self.max_num_images, self.feature_dim, 10000
            ),
        )

        self.register_buffer(
            "token_pos_table",
            self._get_sinusoid_encoding_table(
                self.num_patches, self.feature_dim, 70007
            ),
        )

    def forward(self, x):
        batch_size = x.shape[0]
        num_images = x.shape[1]

        x = x.reshape(batch_size, num_images, self.num_patches, self.feature_dim)

        # To encode image index
        pe1 = self.image_pos_table[:, :num_images].clone().detach()
        pe1 = pe1.reshape((1, num_images, 1, self.feature_dim))
        pe1 = pe1.repeat((batch_size, 1, self.num_patches, 1))

        # To encode patch index
        pe2 = self.token_pos_table.clone().detach()
        pe2 = pe2.reshape((1, 1, self.num_patches, self.feature_dim))
        pe2 = pe2.repeat((batch_size, num_images, 1, 1))

        x_pe = x + pe1 + pe2
        x_pe = x_pe.reshape(
            (batch_size, num_images * self.num_patches, self.feature_dim)
        )

        return x_pe<|MERGE_RESOLUTION|>--- conflicted
+++ resolved
@@ -7,11 +7,6 @@
 import torch
 import torch.nn as nn
 from timm.models.vision_transformer import Attention, Mlp, PatchEmbed
-<<<<<<< HEAD
-
-from ray_diffusion.model.memory_efficient_attention import MEAttention
-=======
->>>>>>> e0697658
 
 
 def modulate(x, shift, scale):
